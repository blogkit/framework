--- conflicted
+++ resolved
@@ -13,7 +13,7 @@
  * See the License for the specific language governing permissions and
  * limitations under the License.
  */
- 
+
 package net.liftweb {
 package mapper {
 
@@ -33,15 +33,9 @@
 object ItemsListSpecsRunner extends ConsoleRunner(ItemsListSpecs)
 
 object ItemsListSpecs extends Specification {
-<<<<<<< HEAD
 
   val provider = DBProviders.H2MemoryProvider
 
-=======
-  
-  val provider = DBProviders.H2MemoryProvider
-  
->>>>>>> bd16df79
   def init = {
     provider.setupDB
     Schemifier.destroyTables_!!(DefaultConnectionIdentifier, Schemifier.neverF _,  SampleItem)
@@ -51,10 +45,7 @@
     }
   }
 
-<<<<<<< HEAD
   /* FIXME: 280
-=======
->>>>>>> bd16df79
   "ItemsList" should {
     "buffer items to save" in {
       val il = init
@@ -63,31 +54,19 @@
       il.add
       il.current.length must_== 0
       il.added.length must_== 3
-<<<<<<< HEAD
 
-=======
-      
->>>>>>> bd16df79
       il.save
       SampleItem.count must_== 3
       il.current.length must_== 3
     }
-<<<<<<< HEAD
 
-=======
-    
->>>>>>> bd16df79
     "correctly handle removing an unsaved item" in {
       val il = init
       il.add
       il.add
       il.add
       il.save
-<<<<<<< HEAD
 
-=======
-      
->>>>>>> bd16df79
       il.add
       il.add
       il.add
@@ -95,19 +74,11 @@
       il.remove(il.added(0))
       il.save
       SampleItem.count must_== 4
-<<<<<<< HEAD
       il.added.length must_== 0  // BUG EXPOSED!!!
       il.removed.length must_== 0
     }
   }
   */
-=======
-      il.added.length must_== 0
-      il.removed.length must_== 0    
-    }
-  }
-  
->>>>>>> bd16df79
 }
 
 class SampleItem extends LongKeyedMapper[SampleItem] with IdPK {
